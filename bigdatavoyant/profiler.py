import math

import vaex
from geovaex import GeoDataFrame
import pygeos as pg
import pyproj
import numpy as np
import pandas as pd
import uuid
import warnings
from .distribution import Distribution
from .profiler_v2_functions import is_phone, is_email, is_url, keywords_per_column, uniqueness, is_image_url, \
    is_datetime, numerical_value_pattern, numerical_statistics, correlation_among_numerical_attributes, histogram, \
    date_time_value_distribution
from .report import Report
from .plots import heatmap, map_choropleth
from .clustering import Clustering
from .heatmap import Heatmap
from .aux.schema import get_similarity_scores
import os

def custom_formatwarning(msg, *args, **kwargs):
    """Ignore everything except the message."""
    return str(msg) + '\n'
warnings.formatwarning = custom_formatwarning

@vaex.register_dataframe_accessor('profiler', override=True)
class Profiler(object):
    """Vector profiler class.
    Attributes:
        df (object): The vector (geo)dataframe.
        _count (int): The number of features in dataframe.
        _categorical (list): A list of categorical fields.
    """

    def __init__(self, df):
        """Initiates the Profiles class.
        Parameters:
            df (object): The vector (geo)dataframe.
        """
        self.df = df
        self._count = None
        self._categorical = None
        self._has_geometry = isinstance(df, GeoDataFrame)

    def _numerical_columns(self):
        return [col for col in self.df.get_column_names(virtual=False) if np.issubdtype(self.df.data_type(col), np.number)]

    def mbr(self):
        """Returns the Minimum Bounding Rectangle.
        Returns:
            (string) The WKT representation of the MBR.
        """
        if not self._has_geometry:
            warnings.warn('DataFrame is not spatial.')
            return None
        total_bounds = self.df.geometry.total_bounds()
        transformer = pyproj.Transformer.from_crs(self.crs, "EPSG:4326", always_xy=True)
        coords = pg.get_coordinates(total_bounds)
        new_coords = transformer.transform(coords[:, 0], coords[:, 1])
        transformed = pg.set_coordinates(total_bounds, np.array(new_coords).T)
        return pg.to_wkt(transformed)

    @property
    def featureCount(self):
        """Property containing the original length of features in the dataframe."""
        return self.df._length_original

    def count(self):
        """Counts the length of dataframe and caches the value in the corresponding object attribute.
        Returns:
            (int) The number of features.
        """
        if self._count is not None:
            return self._count
        self._count = {col: self.df.count(col, array_type='list') for col in self.df.get_column_names(virtual=False)}
        return self._count

    def convex_hull(self, chunksize=50000, max_workers=None):
        """Returns the convex hull of all geometries in the dataframe.
        Parameters:
            chunksize (int): The chunksize (number of features) for each computation.
            max_workers (int): The number of workers to be used, if None equals to number of available cores.
        Returns:
            (string) The WKT representation of convex hull.
        """
        if not self._has_geometry:
            warnings.warn('DataFrame is not spatial.')
            return None
        hull = self.df.geometry.convex_hull_all(chunksize=chunksize, max_workers=max_workers)
        transformer = pyproj.Transformer.from_crs(self.crs, "EPSG:4326", always_xy=True)
        coords = pg.get_coordinates(hull)
        new_coords = transformer.transform(coords[:, 0], coords[:, 1])
        transformed = pg.set_coordinates(hull, np.array(new_coords).T)
        return pg.to_wkt(transformed)

    def thumbnail(self, file=None, maxpoints=100000, **kwargs):
        """Creates a thumbnail of the dataset.
        Parameters:
            file (string): The full path to save the thumbnail. If None, the thumbnail is not saved to file.
            maxpoints (int): The maximum number of points to used for the thumbnail.
        Raises:
            Exception: if cannot write to filesystem.
        Returns:
            (string) base64 encoded png.
        """
        from .static_map import StaticMap
        if not self._has_geometry:
            warnings.warn('DataFrame is not spatial.')
            return None

        static_map = StaticMap(**kwargs)
        df = self.df.sample(n=maxpoints) if maxpoints < len(self.df) else self.df.copy()
        df = df.to_geopandas_df()
        static_map.addGeometries(df)

        if (file is not None):
            static_map.toFile(file)
        else:
            return static_map.base64()

    @property
    def crs(self):
        """Returns the native CRS (proj4 object) of the dataframe."""
        if not self._has_geometry:
            warnings.warn('DataFrame is not spatial.')
            return None
        return self.df.geometry.crs

    @property
    def short_crs(self):
        """Returns the short CRS of the dataframe."""
        if not self._has_geometry:
            warnings.warn('DataFrame is not spatial.')
            return None
        return self.df.geometry.crs.to_string()

    def attributes(self):
        """The attributes of the (geo)dataframe.
        Returns:
            (list) The attributes of the df.
        """
        return self.df.get_column_names(virtual=False)

    def data_types(self):
        """Calculates the datatype of each attribute.
        Returns:
            (dict) The datatype of each attribute.
        """
        datatypes = {col: self.df.data_type(col) for col in self.df.get_column_names(virtual=False)}
        for col in datatypes:
            try:
                datatypes[col] = datatypes[col].__name__
            except:
                datatypes[col] = datatypes[col].name
        return datatypes

    def categorical(self, min_frac=0.01, sample_length=10000):
        """Checks whether each attribute holds categorical data, using a sample.
        Parameters:
            min_frac (float): The minimum fraction of unique values, under which the attribute is considered categorical.
            sample_length (int): The length of sample to be used.
        Returns:
            (list): A list of the categorical attributes.
        """
        # TODO: Detect spaces
        if self._categorical is not None:
            return self._categorical
        df = self.df.to_vaex_df() if isinstance(self.df, GeoDataFrame) else self.df
        df = df.sample(n=sample_length) if sample_length < len(df) else df
        categorical = []
        for col in df.get_column_names(virtual=False):
            nunique = df[col].nunique()
            if nunique/df[col].count() <= min_frac:
                categorical.append(col)
                # self.df.ordinal_encode(col, inplace=True)
        self._categorical = categorical
        return self._categorical

    def distribution(self, attributes=None, n_obs=5, dropmissing=True):
        """Creates the distribution of values for each attribute.
        By default, it calculates the distribution only for the categorical attributes,
        returning the 5 most frequent values for each attribute, dropping the missing values.
        Parameters:
            attributes (list): A list of the attributes to create the distribution.
            n_obs (int): The number of most frequent values to return.
            dropmissing (bool): Whether to drop missing values or not.
        Returns:
            (object) A distribution object.
        """
        attributes = self.categorical() if attributes is None else attributes
        return Distribution(self.df, attributes, n_obs)

    def distribution_ml(self, attributes=None, n_obs=5, dropmissing=True):
        """Creates the distribution of values for each attribute using machine learning techniques.
        By default, it calculates the distribution only for the categorical attributes,
        returning the 5 most frequent values for each attribute, dropping the missing values.
        Parameters:
            attributes (list): A list of the attributes to create the distribution.
            n_obs (int): The number of most frequent values to return.
            dropmissing (bool): Whether to drop missing values or not.
        Returns:
            (object) A distribution object.
        """
        attributes = self.categorical() if attributes is None else attributes
        return Distribution(self.df, attributes, n_obs, dropmissing=dropmissing, method='ml')

    def get_sample(self, n_obs=None, frac=None, method="first", bbox=None, random_state=None):
        """Creates a sample of the dataframe.
        Parameters:
            n_obs (int): The number of features contained in the sample.
            frac (float): The fraction of the total number of features contained in the sample. It overrides n_obs.
            method (string): The method it will be used to extract the sample. One of: first, last, random.
            bbox (list): The desired bounding box of the sample.
            random_state (int): Seed or RandomState for reproducability, when None a random seed it chosen.
        Returns:
            (object): A sample dataframe.
        """
        df = self.df
        if bbox is not None:
            if not self._has_geometry:
                warnings.warn('DataFrame is not spatial.')
            else:
                df = self.df.within(pg.box(*bbox))
        length = len(df)
        if n_obs is None and frac is None:
            n_obs = min(round(0.05*length), 100000)
        if (method == "first"):
            if frac is not None:
                n_obs = round(frac*length)
            sample = df.head(n_obs)
        elif (method == "random"):
            sample = df.sample(n=n_obs, frac=frac, random_state=random_state)
        elif (method == "last"):
            if frac is not None:
                n_obs = round(frac*length)
            sample = df.tail(n_obs)
        else:
            raise Exception('ERROR: Method %s not supported' % (method))
        return sample

    def quantiles(self, percentiles=[5, 25, 50, 75, 95]):
        """Calculates the given percentiles.
        Parameters:
            percentiles (list): A list of percentile values [default: [5, 25, 50, 75, 95]].
        Returns:
            (object) A pandas dataframe with the calculated values.
        """
        numerical_columns = self._numerical_columns()
        get_percentile = lambda percentage: \
            np.array([self.df.min(col)[()] if percentage == 0 else (self.df.max(col)[()] if percentage == 100 else self.df.percentile_approx(col, percentage=percentage)) for col in numerical_columns])
        return pd.DataFrame({percentage: get_percentile(percentage) for percentage in percentiles}, index=numerical_columns)

    def distinct(self, attributes=None, n_obs=50):
        """Retrieves the distinct values for each attribute.
        By default, it retrieves all distinct values only for the categorical attributes in the dataframe.
        Parameters:
            attributes (list): A list of the attributes to create the distribution.
            n_obs (int): If given, only the first n_obs values for each attribute are returned.
        Returns:
            (dict) A dictionary with the list of distinct values for each attribute.
        """
        attributes = self.categorical() if attributes is None else attributes
        if n_obs is None:
            distinct = {col: self.df.unique(col, dropna=True).tolist() for col in attributes}
        else:
            distinct = {col: self.df.unique(col, dropna=True)[0:n_obs].tolist() for col in attributes}
        return distinct

    def recurring(self, attributes=None, n_obs=5):
        """Retrieves the most frequent values of each attribute.
        By default, it calculates the most frequent values only for the categorical attributes,
        returning the top 5.
        Parameters:
            attributes (list): A list of the attributes to create the distribution.
            n_obs (int): The maximum number of most frequent values for each attribute.
        Returns:
            (dict) A dictionary with the list of most frequent values for each attribute.
        """
        attributes = self.categorical() if attributes is None else attributes
        return {col: self.df[col].value_counts(dropna=True).index[:n_obs].tolist() for col in attributes}

    def statistics(self):
        """Calculates general descriptive statistics for each attribute.
        The statistics calculated are: minimum and maximum value, mean, median, standard deviation
        and the sum of all values, in case the attribute contains numerical values.
        Returns:
            (object) A pandas dataframe with the statistics.
        """
        columns = ['min', 'max', 'mean', 'median', 'std', 'sum']
        df = pd.DataFrame(columns=columns)
        for col in self.df.get_column_names(virtual=False):
            statistics = []
            try:
                minimum, maximum = self.df.limits(col)
                statistics.append(minimum)
                statistics.append(maximum)
                statistics.append(float(self.df.mean(col)))
                statistics.append(self.df.median_approx(col))
                statistics.append(self.df.std(col))
                statistics.append(float(self.df.sum(col)))
            except:
                pass
            else:
                row = pd.DataFrame([statistics], columns=columns, index=[col])
                df = df.append(row)
        return df

    def leaflet_heatmap(self, radius=10, maxpoints=100000, **kwargs):
        """Creates a heatmap plot of the dataframe, using by default a maximum sample of 100000 features.
        Parameters:
            radius (int): The radius of each point.
            maxpoints (int): The maximum number of features that will be used for the creation of the heatmap.
            **kwargs: Additional arguments for heatmap plot. See plot.heatmap.
        Returns:
            (object) A Folium plot obejct.
        """
        if not self._has_geometry:
            warnings.warn('DataFrame is not spatial.')
            return None
        pois = self.df.centroid()
        if maxpoints is not None and maxpoints < len(self.df):
            pois = pois.sample(n=maxpoints)
        return heatmap(pois, radius=radius, **kwargs)

    def heatmap(self, **kwargs):
        """Creates a heatmap plot of the dataframe, using by default the whole dataset.
        Parameters:
            **kwargs: Optional arguments for heatmap. See heatmap.Heatmap.
        Returns:
            (object) A Heatmap obejct.
        """
        if not self._has_geometry:
            warnings.warn('DataFrame is not spatial.')
            return None
        heatmap = Heatmap(self.df, **kwargs)
        return heatmap

    def clusters(self, maxpoints=1000000, **kwargs):
        """Computes clusters using centroids of geometries.
        Parameters:
            max_points (int): The maximum number of features that will be used for the cluster computation.
            **kwargs: Additional optional arguments for clustering. See clustering.Clustering.
        Returns:
            (object) A Clustering object.
        """
        if not self._has_geometry:
            warnings.warn('DataFrame is not spatial.')
            return None
        if maxpoints is not None and maxpoints < len(self.df):
            pois = self.df.sample(n=maxpoints)
        else:
            pois = self.df.copy()
        pois.constructive.centroid(inplace=True)
        geom = pois.geometry.to_pygeos().values()
        filt = pg.get_coordinate_dimension(geom)
        pois.add_column('tmp', filt, dtype=int)
        pois = pois[pois.tmp == 2]
        pois.drop('tmp', inplace=True)
        pois = pois.extract()
        return Clustering(pois, **kwargs)

    def schema_similarities(self, definition_path):
        import pandas as pd
        scores = pd.DataFrame([{'name': name, 'score': score} for name, score in get_similarity_scores(self.df, definition_path)])
        scores.sort_values(by='score', ascending=False, inplace=True)
        return scores

    def value_pattern_type(self):
        """ Check for value patterns like phone, email, url (image) and datetime

        Returns:
            (dict) column_name: value_pattern (if exists)
        """
        value_pattern_types = {}
        df = self.df.copy()
        numerical_column_names = [column_name for column_name, data_type in self.data_types().items()
                                  if data_type.startswith('int') or data_type.startswith('float')]
        for column in df.columns:
            if is_phone(df.columns.get(column)):
                value_pattern_types[column] = 'Contains phone information'
            elif is_email(df.columns.get(column)):
                value_pattern_types[column] = 'Contains email information'
            elif is_url(df.columns.get(column)):
                if is_image_url(df.columns.get(column)):
                    value_pattern_types[column] = 'Contains image url information'
                else:
                    value_pattern_types[column] = 'Contains url information'
            elif column not in numerical_column_names and is_datetime(df.columns.get(column)):
                value_pattern_types[column] = 'Contains datetime information'
        return value_pattern_types

    def keywords_per_column(self):
        """ Get the top n keywords per categorical column

        Returns:
            (dict) column_name: keywords
        """
        column_keywords = {}
        df = self.df.copy()
        for column in self.categorical():  # get the categorical columns
            column_keywords[column] = keywords_per_column(df.columns.get(column))
        return column_keywords

    def numerical_value_pattern(self):
        """ Calculate the value pattern for numerical columns

        Returns:
            (dict) column_name: numerical value pattern
        """
        numerical_column_patterns = {}
        df = self.df.copy()
        for column in df.columns:
            pattern = numerical_value_pattern(df.columns.get(column))
            if pattern != '':
                numerical_column_patterns[column] = pattern
        return numerical_column_patterns

    def ntile_numerical_statistics(self, n=4):
        """ Calculate the numerical statistics per column

        Parameters:
            n: Number of quantiles [default: 4]

        Returns:
            (dict) column_name: statistics (median, mean, variance, stdev, peak-to-peak range, modal value)
        """
        # percentiles = np.linspace(0, 100, n+1).astype(int)[1:-1]
        # quantiles = self.quantiles(percentiles=percentiles)
        # numerical_column_statistics = {}
        # df = self.df.copy().to_pandas_df()
        # for numerical_column in quantiles.index:
        #     if len(quantiles.loc[numerical_column].dropna()) == 0:
        #         continue
        #     numerical_column_statistics[numerical_column] = {}
        #     quantile_idx = [0] + list(quantiles.loc[numerical_column].index) + [100]
        #     quantile_ranges = [0.0] + list(quantiles.loc[numerical_column]) + [math.inf]
        #     for i in range(len(quantile_ranges)-1):
        #         q_id = f'{quantile_idx[i]}-{quantile_idx[i+1]}'
        #         stats = numerical_statistics(df.query(f'{quantile_ranges[i]}<{numerical_column}<{quantile_ranges[i+1]}')[numerical_column])
        #         numerical_column_statistics[numerical_column][q_id] = stats
        # return numerical_column_statistics

        # VAEX impementation (without peak-to-peak)
        import scipy
        df = self.df.copy()
        numerical_columns = self._numerical_columns()
        perc = np.linspace(0, 100, n+1).astype(int)
        percentile = lambda col, percentage: \
            df.min(col).item() if percentage == 0 else (df.max(col).item() if percentage == 100 else df.percentile_approx(col, percentage=percentage).item())
        stats = {}
        for col in numerical_columns:
            iq = [df[(percentile(col, perc[i])<=df[col]) & (df[col]<=percentile(col, perc[i+1]))] for i in range(0, len(perc) - 1)]
            stats[col] = {f'{perc[i]}-{perc[i+1]}': {
                'median': iq[i].median_approx(col).item(),
                'mean': iq[i].mean(col).item(),
                'variance': iq[i].var(col).item(),
                'std': iq[i].std(col).item(),
                'modal value': {values[0]: values[1].item() if np.shape(values[1])[0] == 1 else np.nan for values in zip({'value', 'count'}, scipy.stats.mode(iq[i][col].values))}
            } for i in range(0, len(perc) - 1)}

        return stats

    def correlation_among_numerical_attributes(self):
        """ Calculate the correlation matrix among all the numerical values

        Returns:
            (list) correlation matrix among all the numerical values
        """
        df = self.df.copy()
        numerical_column_names = self._numerical_columns()
        numerical_columns = [df.columns.get(column_name) for column_name in numerical_column_names]
        return {'columns': numerical_column_names, 'cor_matrix': correlation_among_numerical_attributes(numerical_columns)}

    def histogram(self):
        """ Calculate the equi-width histogram of a numerical column

        Returns:
            (dict) column_name: bucket_counts,  bucket_boundaries
        """
        numerical_column_histograms = {}
        df = self.df.copy()
        numerical_column_names = self._numerical_columns()
        for column_name in numerical_column_names:
            numerical_column_histograms[column_name] = histogram(df.columns.get(column_name))
        return numerical_column_histograms

    def date_time_value_distribution(self):
        """ Calculate the datetime value distribution in mm/yyyy intervals

        Returns:
            (dict) column_name: distribution dict -> mm/yyyy: count
        """
        column_date_time_value_distributions = {}
        df = self.df.copy()
        numerical_column_names = self._numerical_columns()
        for column in df.columns:
            if column not in numerical_column_names:
                distribution = date_time_value_distribution(df.columns.get(column))
                if distribution:
                    column_date_time_value_distributions[column] = distribution
        return column_date_time_value_distributions

    def uniqueness(self):
        """ Calculate the uniqueness factor of a column

        Returns:
            (dict) column_name: uniqueness metric (max 1.0)
        """
        column_uniqueness = {}
        df = self.df.copy()
        for column in df.columns:
            column_uniqueness[column] = uniqueness(df.columns.get(column))
        return column_uniqueness

    def report(self, schemaDefs: str=None, **kwargs):
        """Creates a report with a collection of metadata.
        Parameters:
            schemaDefs (str, optional): Path of schema definitions
            **kwargs: See StaticMap class
        Returns:
            (object) A report object.
        """
        from .static_map import StaticMap
        from json import loads

        if self._has_geometry:
            static_map = StaticMap(**kwargs)

            mbr = self.mbr()
            try:
                static_map.addWKT(mbr, self.short_crs)
                mbr_static = static_map.base64()
            except:
                mbr_static = None

            convex_hull = None
            convex_hull_static = None
            # convex_hull = self.convex_hull()
            # try:
                # static_map.addWKT(convex_hull, self.short_crs)
                # convex_hull_static = static_map.base64()
            # except Exception as e:
            #     convex_hull_static = None

            try:
                thumbnail = self.thumbnail(**kwargs)
            except:
                thumbnail = None
            clusters = self.clusters()
            shapes = clusters.shapes()
            try:
                static_map.addGeometries(shapes, weight='size')
                clusters_static = static_map.base64()
            except:
                clusters_static = None
            clusters_info = clusters.info
            shapes = loads(shapes.to_crs('EPSG:4326').to_json())
            try:
                heatmap = self.heatmap()
                heatmap_static = heatmap.to_static_map(**kwargs).base64()
                heatmap_geojson = heatmap.geojson
            except:
                heatmap_geojson = None
                heatmap_static = None

            short_crs = self.short_crs
            asset_type = 'vector'
        else:
            mbr = None
            mbr_static = None
            convex_hull = None
            convex_hull_static = None
            thumbnail = None
            short_crs = None
            heatmap_geojson = None
            heatmap_static = None
            clusters_info = None
            shapes = None
            clusters_static = None
            asset_type = 'tabular'

        scores = self.schema_similarities(schemaDefs)[0:5] if schemaDefs is not None and os.path.isdir(schemaDefs) else None

        samples = []
<<<<<<< HEAD
        if self.featureCount >= 100:
            for _ in range(4):
                if self._has_geometry:
                    samples.append(self.get_sample(n_obs=10, method="random").to_dict(keep_geometry=True,
                                                                                      array_type="list"))
=======
        if len(self.df) > 10:
            for i in range(4):
                if self._has_geometry:
                    samples.append(self.get_sample(n_obs=10, method="random").to_dict(keep_geometry=True, array_type="list"))
>>>>>>> b439750b
                else:
                    samples.append(self.get_sample(n_obs=10, method="random").to_dict(array_type="list"))

        report = {
            'assetType': asset_type,
            'mbr': mbr,
            'mbrStatic': mbr_static,
            'featureCount': self.featureCount,
            'count': self.count(),
            'convexHull': convex_hull,
            'convexHullStatic': convex_hull_static,
            'thumbnail': thumbnail,
            'crs': short_crs,
            'attributes': self.attributes(),
            'datatypes': self.data_types(),
            'distribution': self.distribution().to_dict(),
            'quantiles': self.quantiles().to_dict(),
            'distinct': self.distinct(),
            'recurring': self.recurring(),
            'heatmap': heatmap_geojson,
            'heatmapStatic': heatmap_static,
            'clusters': shapes,
            'clustersInfo': clusters_info,
            'clustersStatic': clusters_static,
            'statistics': self.statistics().to_dict(),
            'samples': samples,
            'valuePatternTypes': self.value_pattern_type(),
            'keywords': self.keywords_per_column(),
            'numericalValuePatterns': self.numerical_value_pattern(),
            'numericalStatistics': self.ntile_numerical_statistics(),
            'numericalAttributeCorrelation': self.correlation_among_numerical_attributes(),
            'histogram': self.histogram(),
            'dateTimeValueDistribution': self.date_time_value_distribution(),
            'uniqueness': self.uniqueness(),
            'scores': scores.to_dict(orient='records'),
        }
        return Report(report)<|MERGE_RESOLUTION|>--- conflicted
+++ resolved
@@ -583,18 +583,12 @@
         scores = self.schema_similarities(schemaDefs)[0:5] if schemaDefs is not None and os.path.isdir(schemaDefs) else None
 
         samples = []
-<<<<<<< HEAD
+
         if self.featureCount >= 100:
             for _ in range(4):
                 if self._has_geometry:
                     samples.append(self.get_sample(n_obs=10, method="random").to_dict(keep_geometry=True,
                                                                                       array_type="list"))
-=======
-        if len(self.df) > 10:
-            for i in range(4):
-                if self._has_geometry:
-                    samples.append(self.get_sample(n_obs=10, method="random").to_dict(keep_geometry=True, array_type="list"))
->>>>>>> b439750b
                 else:
                     samples.append(self.get_sample(n_obs=10, method="random").to_dict(array_type="list"))
 
