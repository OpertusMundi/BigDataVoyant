import vaex
from geovaex import GeoDataFrame
import pygeos as pg
import pyproj
import numpy as np
import pandas as pd
import uuid
import warnings
from .distribution import Distribution
from .profiler_v2_functions import is_phone, is_email, is_url, keywords_per_column, uniqueness, is_image_url, \
    is_datetime, numerical_value_pattern, numerical_statistics, correlation_among_numerical_attributes, histogram, \
    date_time_value_distribution
from .report import Report
from .plots import heatmap, map_choropleth
from .clustering import Clustering
from .heatmap import Heatmap
from .aux.schema import get_similarity_scores
import os

def custom_formatwarning(msg, *args, **kwargs):
    """Ignore everything except the message."""
    return str(msg) + '\n'
warnings.formatwarning = custom_formatwarning

@vaex.register_dataframe_accessor('profiler', override=True)
class Profiler(object):
    """Vector profiler class.
    Attributes:
        df (object): The vector (geo)dataframe.
        _count (int): The number of features in dataframe.
        _categorical (list): A list of categorical fields.
    """

    def __init__(self, df):
        """Initiates the Profiles class.
        Parameters:
            df (object): The vector (geo)dataframe.
        """
        self.df = df
        self._count = None
        self._categorical = None
        self._has_geometry = isinstance(df, GeoDataFrame)

    def mbr(self):
        """Returns the Minimum Bounding Rectangle.
        Returns:
            (string) The WKT representation of the MBR.
        """
        if not self._has_geometry:
            warnings.warn('DataFrame is not spatial.')
            return None
        total_bounds = self.df.geometry.total_bounds()
        transformer = pyproj.Transformer.from_crs(self.crs, "EPSG:4326", always_xy=True)
        coords = pg.get_coordinates(total_bounds)
        new_coords = transformer.transform(coords[:, 0], coords[:, 1])
        transformed = pg.set_coordinates(total_bounds, np.array(new_coords).T)
        return pg.to_wkt(transformed)

    @property
    def featureCount(self):
        """Property containing the original length of features in the dataframe."""
        return self.df._length_original

    def count(self):
        """Counts the length of dataframe and caches the value in the corresponding object attribute.
        Returns:
            (int) The number of features.
        """
        if self._count is not None:
            return self._count
        self._count = {col: self.df.count(col, array_type='list') for col in self.df.get_column_names(virtual=False)}
        return self._count

    def convex_hull(self, chunksize=50000, max_workers=None):
        """Returns the convex hull of all geometries in the dataframe.
        Parameters:
            chunksize (int): The chunksize (number of features) for each computation.
            max_workers (int): The number of workers to be used, if None equals to number of available cores.
        Returns:
            (string) The WKT representation of convex hull.
        """
        if not self._has_geometry:
            warnings.warn('DataFrame is not spatial.')
            return None
        hull = self.df.geometry.convex_hull_all(chunksize=chunksize, max_workers=max_workers)
        transformer = pyproj.Transformer.from_crs(self.crs, "EPSG:4326", always_xy=True)
        coords = pg.get_coordinates(hull)
        new_coords = transformer.transform(coords[:, 0], coords[:, 1])
        transformed = pg.set_coordinates(hull, np.array(new_coords).T)
        return pg.to_wkt(transformed)

    def thumbnail(self, file=None, maxpoints=100000, **kwargs):
        """Creates a thumbnail of the dataset.
        Parameters:
            file (string): The full path to save the thumbnail. If None, the thumbnail is not saved to file.
            maxpoints (int): The maximum number of points to used for the thumbnail.
        Raises:
            Exception: if cannot write to filesystem.
        Returns:
            (string) base64 encoded png.
        """
        from .static_map import StaticMap
        if not self._has_geometry:
            warnings.warn('DataFrame is not spatial.')
            return None

        static_map = StaticMap(**kwargs)
        df = self.df.sample(n=maxpoints) if maxpoints < len(self.df) else self.df.copy()
        df = df.to_geopandas_df()
        static_map.addGeometries(df)

        if (file is not None):
            static_map.toFile(file)
        else:
            return static_map.base64()

    @property
    def crs(self):
        """Returns the native CRS (proj4 object) of the dataframe."""
        if not self._has_geometry:
            warnings.warn('DataFrame is not spatial.')
            return None
        return self.df.geometry.crs

    @property
    def short_crs(self):
        """Returns the short CRS of the dataframe."""
        if not self._has_geometry:
            warnings.warn('DataFrame is not spatial.')
            return None
        return self.df.geometry.crs.to_string()

    def attributes(self):
        """The attributes of the (geo)dataframe.
        Returns:
            (list) The attributes of the df.
        """
        return self.df.get_column_names(virtual=False)

    def data_types(self):
        """Calculates the datatype of each attribute.
        Returns:
            (dict) The datatype of each attribute.
        """
        datatypes = {col: self.df.data_type(col) for col in self.df.get_column_names(virtual=False)}
        for col in datatypes:
            try:
                datatypes[col] = datatypes[col].__name__
            except:
                datatypes[col] = datatypes[col].name
        return datatypes

    def categorical(self, min_frac=0.01, sample_length=10000):
        """Checks whether each attribute holds categorical data, using a sample.
        Parameters:
            min_frac (float): The minimum fraction of unique values, under which the attribute is considered categorical.
            sample_length (int): The length of sample to be used.
        Returns:
            (list): A list of the categorical attributes.
        """
        if self._categorical is not None:
            return self._categorical
        df = self.df.to_vaex_df() if isinstance(self.df, GeoDataFrame) else self.df
        df = df.sample(n=sample_length) if sample_length < len(df) else df
        categorical = []
        for col in df.get_column_names(virtual=False):
            nunique = df[col].nunique()
            if nunique/df[col].count() <= min_frac:
                categorical.append(col)
                # self.df.ordinal_encode(col, inplace=True)
        self._categorical = categorical
        return self._categorical

    def distribution(self, attributes=None, n_obs=5, dropmissing=True):
        """Creates the distribution of values for each attribute.
        By default, it calculates the distribution only for the categorical attributes,
        returning the 5 most frequent values for each attribute, dropping the missing values.
        Parameters:
            attributes (list): A list of the attributes to create the distribution.
            n_obs (int): The number of most frequent values to return.
            dropmissing (bool): Whether to drop missing values or not.
        Returns:
            (object) A distribution object.
        """
        attributes = self.categorical() if attributes is None else attributes
        return Distribution(self.df, attributes, n_obs)

    def distribution_ml(self, attributes=None, n_obs=5, dropmissing=True):
        """Creates the distribution of values for each attribute using machine learning techniques.
        By default, it calculates the distribution only for the categorical attributes,
        returning the 5 most frequent values for each attribute, dropping the missing values.
        Parameters:
            attributes (list): A list of the attributes to create the distribution.
            n_obs (int): The number of most frequent values to return.
            dropmissing (bool): Whether to drop missing values or not.
        Returns:
            (object) A distribution object.
        """
        attributes = self.categorical() if attributes is None else attributes
        return Distribution(self.df, attributes, n_obs, dropmissing=dropmissing, method='ml')

    def get_sample(self, n_obs=None, frac=None, method="first", bbox=None, random_state=None):
        """Creates a sample of the dataframe.
        Parameters:
            n_obs (int): The number of features contained in the sample.
            frac (float): The fraction of the total number of features contained in the sample. It overrides n_obs.
            method (string): The method it will be used to extract the sample. One of: first, last, random.
            bbox (list): The desired bounding box of the sample.
            random_state (int): Seed or RandomState for reproducability, when None a random seed it chosen.
        Returns:
            (object): A sample dataframe.
        """
        df = self.df
        if bbox is not None:
            if not self._has_geometry:
                warnings.warn('DataFrame is not spatial.')
            else:
                df = self.df.within(pg.box(*bbox))
        length = len(df)
        if n_obs is None and frac is None:
            n_obs = min(round(0.05*length), 100000)
        if (method == "first"):
            if frac is not None:
                n_obs = round(frac*length)
            sample = df.head(n_obs)
        elif (method == "random"):
            sample = df.sample(n=n_obs, frac=frac, random_state=random_state)
        elif (method == "last"):
            if frac is not None:
                n_obs = round(frac*length)
            sample = df.tail(n_obs)
        else:
            raise Exception('ERROR: Method %s not supported' % (method))
        return sample

    def quantiles(self):
        """Calculates the 5, 25, 50, 75, 95 quantiles.
        Returns:
            (object) A pandas dataframe with the calculated values.
        """
        columns=[5, 25, 50, 75, 95]
        df = pd.DataFrame(columns=columns)
        for col in self.df.get_column_names(virtual=False):
            quantiles = []
            try:
                for percentage in columns:
                    percentage = float(percentage)
                    quantiles.append(self.df.percentile_approx(col, percentage=percentage))
            except:
                pass
            else:
                row = pd.DataFrame([quantiles], columns=columns, index=[col])
                df = df.append(row)
        return df

    def distinct(self, attributes=None, n_obs=50):
        """Retrieves the distinct values for each attribute.
        By default, it retrieves all distinct values only for the categorical attributes in the dataframe.
        Parameters:
            attributes (list): A list of the attributes to create the distribution.
            n_obs (int): If given, only the first n_obs values for each attribute are returned.
        Returns:
            (dict) A dictionary with the list of distinct values for each attribute.
        """
        attributes = self.categorical() if attributes is None else attributes
        if n_obs is None:
            distinct = {col: self.df.unique(col, dropna=True).tolist() for col in attributes}
        else:
            distinct = {col: self.df.unique(col, dropna=True)[0:n_obs].tolist() for col in attributes}
        return distinct

    def recurring(self, attributes=None, n_obs=5):
        """Retrieves the most frequent values of each attribute.
        By default, it calculates the most frequent values only for the categorical attributes,
        returning the top 5.
        Parameters:
            attributes (list): A list of the attributes to create the distribution.
            n_obs (int): The maximum number of most frequent values for each attribute.
        Returns:
            (dict) A dictionary with the list of most frequent values for each attribute.
        """
        attributes = self.categorical() if attributes is None else attributes
        return {col: self.df[col].value_counts(dropna=True).index[:n_obs].tolist() for col in attributes}

    def statistics(self):
        """Calculates general descriptive statistics for each attribute.
        The statistics calculated are: minimum and maximum value, mean, median, standard deviation
        and the sum of all values, in case the attribute contains numerical values.
        Returns:
            (object) A pandas dataframe with the statistics.
        """
        columns = ['min', 'max', 'mean', 'median', 'std', 'sum']
        df = pd.DataFrame(columns=columns)
        for col in self.df.get_column_names(virtual=False):
            statistics = []
            try:
                minimum, maximum = self.df.limits(col)
                statistics.append(minimum)
                statistics.append(maximum)
                statistics.append(float(self.df.mean(col)))
                statistics.append(self.df.median_approx(col))
                statistics.append(self.df.std(col))
                statistics.append(float(self.df.sum(col)))
            except:
                pass
            else:
                row = pd.DataFrame([statistics], columns=columns, index=[col])
                df = df.append(row)
        return df

    def leaflet_heatmap(self, radius=10, maxpoints=100000, **kwargs):
        """Creates a heatmap plot of the dataframe, using by default a maximum sample of 100000 features.
        Parameters:
            radius (int): The radius of each point.
            maxpoints (int): The maximum number of features that will be used for the creation of the heatmap.
            **kwargs: Additional arguments for heatmap plot. See plot.heatmap.
        Returns:
            (object) A Folium plot obejct.
        """
        if not self._has_geometry:
            warnings.warn('DataFrame is not spatial.')
            return None
        pois = self.df.centroid()
        if maxpoints is not None and maxpoints < len(self.df):
            pois = pois.sample(n=maxpoints)
        return heatmap(pois, radius=radius, **kwargs)

    def heatmap(self, **kwargs):
        """Creates a heatmap plot of the dataframe, using by default the whole dataset.
        Parameters:
            **kwargs: Optional arguments for heatmap. See heatmap.Heatmap.
        Returns:
            (object) A Heatmap obejct.
        """
        if not self._has_geometry:
            warnings.warn('DataFrame is not spatial.')
            return None
        heatmap = Heatmap(self.df, **kwargs)
        return heatmap

    def clusters(self, maxpoints=1000000, **kwargs):
        """Computes clusters using centroids of geometries.
        Parameters:
            max_points (int): The maximum number of features that will be used for the cluster computation.
            **kwargs: Additional optional arguments for clustering. See clustering.Clustering.
        Returns:
            (object) A Clustering object.
        """
        if not self._has_geometry:
            warnings.warn('DataFrame is not spatial.')
            return None
        if maxpoints is not None and maxpoints < len(self.df):
            pois = self.df.sample(n=maxpoints)
        else:
            pois = self.df.copy()
        pois.constructive.centroid(inplace=True)
        geom = pois.geometry.to_pygeos().values()
        filt = pg.get_coordinate_dimension(geom)
        pois.add_column('tmp', filt, dtype=int)
        pois = pois[pois.tmp == 2]
        pois.drop('tmp', inplace=True)
        pois = pois.extract()
        return Clustering(pois, **kwargs)

<<<<<<< HEAD
    def schema_similarities(self, definition_path):
        import pandas as pd
        scores = pd.DataFrame([{'name': name, 'score': score} for name, score in get_similarity_scores(self.df, definition_path)])
        scores.sort_values(by='score', ascending=False, inplace=True)
        return scores
=======
    def value_pattern_type(self):
        """ Check for value patterns like phone, email, url (image) and datetime

        Returns:
            (dict) column_name: value_pattern (if exists)
        """
        value_pattern_types = {}
        df = self.df.copy().to_vaex_df()
        numerical_column_names = [column_name for column_name, data_type in self.data_types().items()
                                  if data_type.startswith('int') or data_type.startswith('float')]
        for column in df.columns:
            if is_phone(df.columns.get(column)):
                value_pattern_types[column] = 'Contains phone information'
            elif is_email(df.columns.get(column)):
                value_pattern_types[column] = 'Contains email information'
            elif is_url(df.columns.get(column)):
                if is_image_url(df.columns.get(column)):
                    value_pattern_types[column] = 'Contains image url information'
                else:
                    value_pattern_types[column] = 'Contains url information'
            elif column not in numerical_column_names and is_datetime(df.columns.get(column)):
                value_pattern_types[column] = 'Contains datetime information'
        return value_pattern_types

    def keywords_per_column(self):
        """ Get the top n keywords per categorical column

        Returns:
            (dict) column_name: keywords
        """
        column_keywords = {}
        df = self.df.copy().to_vaex_df()
        for column in self.categorical():  # get the categorical columns
            column_keywords[column] = keywords_per_column(df.columns.get(column))
        return column_keywords

    def numerical_value_pattern(self):
        """ Calculate the value pattern for numerical columns

        Returns:
            (dict) column_name: numerical value pattern
        """
        numerical_column_patterns = {}
        df = self.df.copy().to_vaex_df()
        for column in df.columns:
            pattern = numerical_value_pattern(df.columns.get(column))
            if pattern != '':
                numerical_column_patterns[column] = pattern
        return numerical_column_patterns

    def numerical_statistics(self):
        """ Calculate the numerical statistics per column

        Returns:
            (dict) column_name: statistics (median, mean, variance, stdev, peak-to-peak range, modal value)
        """
        numerical_column_statistics = {}
        df = self.df.copy().to_vaex_df()
        data_type: str
        for column_name, data_type in self.data_types().items():
            if data_type.startswith('int') or data_type.startswith('float'):
                numerical_column_statistics[column_name] = numerical_statistics(df.columns.get(column_name))
        return numerical_column_statistics

    def correlation_among_numerical_attributes(self):
        """ Calculate the correlation matrix among all the numerical values

        Returns:
            (list) correlation matrix among all the numerical values
        """
        df = self.df.copy().to_vaex_df()
        numerical_columns = [df.columns.get(column_name) for column_name, data_type in self.data_types().items()
                             if data_type.startswith('int') or data_type.startswith('float')]
        return correlation_among_numerical_attributes(numerical_columns)

    def histogram(self):
        """ Calculate the equi-width histogram of a numerical column

        Returns:
            (dict) column_name: bucket_counts,  bucket_boundaries
        """
        numerical_column_histograms = {}
        df = self.df.copy().to_vaex_df()
        numerical_column_names = [column_name for column_name, data_type in self.data_types().items()
                                  if data_type.startswith('int') or data_type.startswith('float')]
        for column_name in numerical_column_names:
            numerical_column_histograms[column_name] = histogram(df.columns.get(column_name))
        return numerical_column_histograms

    def date_time_value_distribution(self):
        """ Calculate the datetime value distribution in mm/yyyy intervals

        Returns:
            (dict) column_name: distribution dict -> mm/yyyy: count
        """
        column_date_time_value_distributions = {}
        df = self.df.copy().to_vaex_df()
        numerical_column_names = [column_name for column_name, data_type in self.data_types().items()
                                  if data_type.startswith('int') or data_type.startswith('float')]
        for column in df.columns:
            if column not in numerical_column_names:
                distribution = date_time_value_distribution(df.columns.get(column))
                if distribution:
                    column_date_time_value_distributions[column] = distribution
        return column_date_time_value_distributions

    def uniqueness(self):
        """ Calculate the uniqueness factor of a column

        Returns:
            (dict) column_name: uniqueness metric (max 1.0)
        """
        column_uniqueness = {}
        df = self.df.copy().to_vaex_df()
        for column in df.columns:
            column_uniqueness[column] = uniqueness(df.columns.get(column))
        return column_uniqueness
>>>>>>> 2dd29ed9

    def report(self, **kwargs):
        """Creates a report with a collection of metadata.
        Parameters:
            **kwargs: See StaticMap class
        Returns:
            (object) A report object.
        """
        from .static_map import StaticMap
        from json import loads

        schema_defs_path = kwargs.pop('schemaDefs', None)

        if self._has_geometry:
            static_map = StaticMap(**kwargs)

            mbr = self.mbr()
            try:
                static_map.addWKT(mbr, self.short_crs)
                mbr_static = static_map.base64()
            except:
                mbr_static = None

            convex_hull = self.convex_hull()
            try:
                static_map.addWKT(convex_hull, self.short_crs)
                convex_hull_static = static_map.base64()
            except Exception as e:
                convex_hull_static = None

            try:
                thumbnail = self.thumbnail(**kwargs)
            except:
                thumbnail = None
            clusters = self.clusters()
            shapes = clusters.shapes()
            try:
                static_map.addGeometries(shapes, weight='size')
                clusters_static = static_map.base64()
            except:
                clusters_static = None
            shapes = loads(shapes.to_crs('EPSG:4326').to_json())
            try:
                heatmap = self.heatmap()
                heatmap_static = heatmap.to_static_map(**kwargs).base64()
                heatmap_geojson = heatmap.geojson
            except:
                heatmap_geojson = None
                heatmap_static = None

            short_crs = self.short_crs
            asset_type = 'vector'
        else:
            mbr = None
            mbr_static = None
            convex_hull = None
            convex_hull_static = None
            thumbnail = None
            short_crs = None
            heatmap_geojson = None
            heatmap_static = None
            shapes = None
            clusters_static = None
            asset_type = 'tabular'

        scores = self.schema_similarities(schema_defs_path)[0:5] if schema_defs_path is not None and os.path.isdir(schema_defs_path) else None

        samples = []
        for i in range(4):
            if self._has_geometry:
                samples.append(self.get_sample(n_obs=10, method="random").to_dict(keep_geometry=True, array_type="list"))
            else:
                samples.append(self.get_sample(n_obs=10, method="random").to_dict(array_type="list"))

        report = {
            'assetType': asset_type,
            'mbr': mbr,
            'mbrStatic': mbr_static,
            'featureCount': self.featureCount,
            'count': self.count(),
            'convexHull': convex_hull,
            'convexHullStatic': convex_hull_static,
            'thumbnail': thumbnail,
            'crs': short_crs,
            'attributes': self.attributes(),
            'datatypes': self.data_types(),
            'distribution': self.distribution().to_dict(),
            'quantiles': self.quantiles().to_dict(),
            'distinct': self.distinct(),
            'recurring': self.recurring(),
            'heatmap': heatmap_geojson,
            'heatmapStatic': heatmap_static,
            'clusters': shapes,
            'clustersStatic': clusters_static,
            'statistics': self.statistics().to_dict(),
            'samples': samples,
<<<<<<< HEAD
            'scores': scores
=======
            'valuePatternTypes': self.value_pattern_type(),
            'keywords': self.keywords_per_column(),
            'numericalValuePatterns': self.numerical_value_pattern(),
            'numericalStatistics': self.numerical_statistics(),
            'numericalAttributeCorrelation': self.correlation_among_numerical_attributes(),
            'histogram': self.histogram(),
            'dateTimeValueDistribution': self.date_time_value_distribution(),
            'uniqueness': self.uniqueness()
>>>>>>> 2dd29ed9
        }
        return Report(report)<|MERGE_RESOLUTION|>--- conflicted
+++ resolved
@@ -362,13 +362,12 @@
         pois = pois.extract()
         return Clustering(pois, **kwargs)
 
-<<<<<<< HEAD
     def schema_similarities(self, definition_path):
         import pandas as pd
         scores = pd.DataFrame([{'name': name, 'score': score} for name, score in get_similarity_scores(self.df, definition_path)])
         scores.sort_values(by='score', ascending=False, inplace=True)
         return scores
-=======
+
     def value_pattern_type(self):
         """ Check for value patterns like phone, email, url (image) and datetime
 
@@ -486,7 +485,6 @@
         for column in df.columns:
             column_uniqueness[column] = uniqueness(df.columns.get(column))
         return column_uniqueness
->>>>>>> 2dd29ed9
 
     def report(self, **kwargs):
         """Creates a report with a collection of metadata.
@@ -583,9 +581,6 @@
             'clustersStatic': clusters_static,
             'statistics': self.statistics().to_dict(),
             'samples': samples,
-<<<<<<< HEAD
-            'scores': scores
-=======
             'valuePatternTypes': self.value_pattern_type(),
             'keywords': self.keywords_per_column(),
             'numericalValuePatterns': self.numerical_value_pattern(),
@@ -593,7 +588,7 @@
             'numericalAttributeCorrelation': self.correlation_among_numerical_attributes(),
             'histogram': self.histogram(),
             'dateTimeValueDistribution': self.date_time_value_distribution(),
-            'uniqueness': self.uniqueness()
->>>>>>> 2dd29ed9
+            'uniqueness': self.uniqueness(),
+            'scores': scores
         }
         return Report(report)